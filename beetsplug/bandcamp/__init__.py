# beetcamp, Copyright (C) 2021 Šarūnas Nejus. Licensed under the GPLv2 or later.
# Based on beets-bandcamp: Copyright (C) 2015 Ariel George: Original implementation
#
# This program is free software; you can redistribute it and/or modify it
# under the terms of the GNU General Public License as published by the
# Free Software Foundation; version 2.
#
# This program is distributed in the hope that it will be useful, but
# WITHOUT ANY WARRANTY; without even the implied warranty of MERCHANTABILITY
# or FITNESS FOR A PARTICULAR PURPOSE. See the GNU General Public License
# for more details.
#
# You should have received a copy of the GNU General Public License along
# with this program; if not, write to the Free Software Foundation, Inc.,
# 51 Franklin Street, Fifth Floor, Boston, MA 02110-1301, USA.

"""Adds bandcamp album search support to the autotagger."""
from __future__ import absolute_import, division, print_function, unicode_literals

import json
import logging
import re
from html import unescape
from operator import itemgetter, truth
from typing import Any, Dict, Iterable, List, Optional, Sequence

import requests
from beets import __version__, library, plugins
from beets.autotag.hooks import AlbumInfo, TrackInfo
from beetsplug import fetchart  # type: ignore[attr-defined]

<<<<<<< HEAD
from ._metaguru import DATA_SOURCE, Metaguru, urlify
from .soundcloud import get_soundcloud_track
=======
from ._metaguru import DATA_SOURCE, Metaguru
from ._search import search_bandcamp
>>>>>>> d775c0d7

JSONDict = Dict[str, Any]

DEFAULT_CONFIG: JSONDict = {
    "include_digital_only_tracks": True,
    "search_max": 2,
    "art": False,
    "exclude_extra_fields": [],
    "genre": {
        "capitalize": False,
        "maximum": 0,
        "mode": "progressive",
        "always_include": [],
    },
    "comments_separator": "\n---\n",
}

ALBUM_URL_IN_TRACK = re.compile(r'<a id="buyAlbumLink" href="([^"]+)')
USER_AGENT = f"beets/{__version__} +http://beets.radbox.org/"


class BandcampRequestsHandler:
    """A class that provides an ability to make requests and handles failures."""

    _log: logging.Logger

    def _exc(self, msg_template: str, *args: Sequence[str]) -> None:
        self._log.log(logging.WARNING, msg_template, *args, exc_info=True)

    def _info(self, msg_template: str, *args: Sequence[str]) -> None:
        self._log.log(logging.DEBUG, msg_template, *args, exc_info=False)

    def _get(self, url: str) -> str:
        """Return text contents of the url response."""
        headers = {"User-Agent": USER_AGENT}
        try:
            response = requests.get(url, headers=headers)
            response.raise_for_status()
        except requests.exceptions.RequestException:
            self._info("Error while fetching URL: {}", url)
            return ""
        return response.text


def _from_bandcamp(clue: str) -> bool:
    """Check if the clue is likely to be a bandcamp url.
    We could check whether 'bandcamp' is found in the url, however, we would be ignoring
    cases where the publisher uses their own domain (for example https://eaux.ro) which
    in reality points to their Bandcamp page. Historically, we found that regardless
    of the domain, the rest of the url stays the same, therefore '/album/' or '/track/'
    is what we are looking for in a valid url here.
    """
    return bool(re.match(r"http[^ ]+/(album|track)/", clue))


class BandcampAlbumArt(BandcampRequestsHandler, fetchart.RemoteArtSource):
    NAME = "Bandcamp"

    def get(self, album, plugin, paths):
        # type: (AlbumInfo, plugins.BeetsPlugin, List) -> Iterable[fetchart.Candidate]  # noqa
        """Return the url for the cover from the bandcamp album page.
        This only returns cover art urls for bandcamp albums (by id).
        """
        url = album.mb_albumid
        if not _from_bandcamp(url):
            self._info("Not fetching art for a non-bandcamp album URL")
        else:
            html = self._get(url)
            if not html:
                self._info("Could not connect to the URL")
            else:
                try:
                    yield self._candidate(
                        url=Metaguru.from_html(html).image,
                        match=fetchart.Candidate.MATCH_EXACT,
                    )
                except (KeyError, AttributeError, ValueError):
                    self._info("Unexpected parsing error fetching album art")


def urlify(pretty_string: str) -> str:
    """Transform a string into bandcamp url."""
    name = pretty_string.lower().replace("'", "").replace(".", "")
    return re.sub("--+", "-", re.sub(r"\W", "-", name, flags=re.ASCII)).strip("-")


class BandcampPlugin(BandcampRequestsHandler, plugins.BeetsPlugin):
    _gurucache: Dict[str, Metaguru]

    def __init__(self) -> None:
        super().__init__()
        self.config.add(DEFAULT_CONFIG.copy())

        self.register_listener("pluginload", self.loaded)
        self._gurucache = {}

    def guru(self, url: str, html: Optional[str] = None) -> Optional[Metaguru]:
        """Return cached guru. If there isn't one, fetch the url if html isn't
        already given, initialise guru and add it to the cache. This way they
        can be re-used by separate import stages.
        """
        if url in self._gurucache:
            return self._gurucache[url]
        if not html:
            html = self._get(url)
        if html:
            self._gurucache[url] = Metaguru.from_html(html, self.config.flatten())
        return self._gurucache.get(url)

    def loaded(self) -> None:
        """Add our own artsource to the fetchart plugin."""
        # TODO: This is ugly, but i didn't find another way to extend fetchart
        # without declaring a new plugin.
        if self.config["art"]:
            fetchart.ART_SOURCES[DATA_SOURCE] = BandcampAlbumArt
            fetchart.SOURCE_NAMES[BandcampAlbumArt] = DATA_SOURCE
            bandcamp_fetchart = BandcampAlbumArt(self._log, self.config)

            for plugin in plugins.find_plugins():
                if isinstance(plugin, fetchart.FetchArtPlugin):
                    plugin.sources = [bandcamp_fetchart, *plugin.sources]
                    break

    def _find_url(self, item: library.Item, name: str, _type: str) -> str:
        """If the item has previously been imported, `mb_albumid` (or `mb_trackid`
        for singletons) contains the release url.

        As of 2022 April, Bandcamp purchases (at least in FLAC format) contain string
        *Visit {label_url}* in the `comments` field, therefore we try our luck here.

        If it is found, then the album/track name is converted into a valid url
        representation and appended to the `label_url`. This ends up being the correct
        url except when:
            * album name has been updated on Bandcamp but the file contains the old one
            * album name does not contain a single ascii alphanumeric character
              - in reality, this becomes '--{num}' in the url, where `num` depends on
              the number of previous releases that also did not have any valid alphanums.
              Therefore, we cannot make a reliable guess here.
        """
        url = getattr(item, f"mb_{_type}id", "")
        if _from_bandcamp(url):
            self._info("Fetching the URL attached to the first item, {}", url)
            return url

        match = re.match(r"Visit (https:[\w/.-]+com)", item.comments)
        urlified_name = urlify(name)
        if match and urlified_name:
            label = match.expand(r"\1")
            url = "/".join([label, _type, urlified_name])
            self._info("Trying our guess {} before searching", url)
            return url
        return ""

    def candidates(self, items, artist, album, va_likely, extra_tags=None):
        # type: (List[library.Item], str, str, bool, Any) -> Iterable[AlbumInfo]
        """Return a sequence of AlbumInfo objects that match the
        album whose items are provided or are being searched.
        """
        label = ""
        if items and album == items[0].album and artist == items[0].albumartist:
            label = items[0].label
            url = self._find_url(items[0], album, "album")
            if url:
                initial_guess = self.get_album_info(url)
                if initial_guess:
                    yield from initial_guess
                    return

        if "various" in artist.lower():
            artist = ""

        search = dict(query=album, artist=artist, label=label, search_type="a")
        results = map(itemgetter("url"), self._search(search))
        for res in filter(truth, map(self.get_album_info, results)):
            yield from res

    def item_candidates(self, item, artist, title):
        # type: (library.Item, str, str) -> Iterable[TrackInfo]
        """Return a sequence of TrackInfo objects that match the provided item.
        If the track was downloaded directly from bandcamp, it should contain
        a comment saying 'Visit <label-url>' - we look at this first by converting
        title into the format that Bandcamp use.
        """
        url = self._find_url(item, title, "track")
        label = ""
        if item and title == item.title and artist == item.artist:
            label = item.label
            initial_guess = self.get_track_info(url) if url else None
            if initial_guess:
                yield initial_guess
                return

        search = dict(query=title, artist=artist, label=label, search_type="t")
        results = map(itemgetter("url"), self._search(search))
        yield from filter(truth, map(self.get_track_info, results))

    def album_for_id(self, album_id: str) -> Optional[AlbumInfo]:
        """Fetch an album by its bandcamp ID."""
        if _from_bandcamp(album_id):
            return self.get_album_info(album_id)

        self._info("Not a bandcamp URL, skipping")
        return None

    def track_for_id(self, track_id: str) -> Optional[TrackInfo]:
        """Fetch a track by its bandcamp ID."""
        if "soundcloud" in track_id or _from_bandcamp(track_id):
            return self.get_track_info(track_id)

        self._info("Not a bandcamp URL, skipping")
        return None

    def handle(self, guru: Metaguru, attr: str, _id: str) -> Any:
        try:
            return getattr(guru, attr)
        except (KeyError, ValueError, AttributeError, IndexError):
            self._info("Failed obtaining {}", _id)
        except Exception:  # pylint: disable=broad-except
            url = "https://github.com/snejus/beetcamp/issues/new"
            self._exc("Unexpected error obtaining {}, please report at {}", _id, url)
        return None

    def get_album_info(self, url: str) -> Iterable[AlbumInfo]:
        """Return an AlbumInfo object for a bandcamp album page.
        If track url is given by mistake, find and fetch the album url instead.
        """
        html = self._get(url)
        if "/track/" in url:
            match = ALBUM_URL_IN_TRACK.search(html)
            if match:
                url = re.sub(r"/track/.*", match.expand(r"\1"), url)
                html = self._get(url)
        guru = self.guru(url, html=html)
        return self.handle(guru, "albums", url) if guru else None

    def _get_soundcloud_data(self, url: str) -> Optional[TrackInfo]:
        self._info("Fetching data from soundcloud url {} as a track", url)
        data = re.search(r"\[\{[^<]+[^;<)]", self._get(url))
        if data:
            jdata = json.loads(data.group())
            track = next(filter(lambda x: x.get("hydratable") == "sound", jdata))
            return get_soundcloud_track(track["data"], self.config["genre"].flatten())

        return None

    def get_track_info(self, url: str) -> Optional[TrackInfo]:
        """Returns a TrackInfo object for a bandcamp track page."""
        if "soundcloud" in url:
            track = self._get_soundcloud_data(url)
            if track:
                return track

        guru = self.guru(url)
        return self.handle(guru, "singleton", url) if guru else None

    def _search(self, data: JSONDict) -> Iterable[JSONDict]:
        """Return a list of track/album URLs of type search_type matching the query."""
        msg = "Searching {}s for {} using {}"
        self._info(msg, data["search_type"], data["query"], str(data))
        results = search_bandcamp(**data, get=self._get)
        return results[: self.config["search_max"].as_number()]


def get_args() -> Any:
    from argparse import Action, ArgumentParser, Namespace

    parser = ArgumentParser(
        description="""Get bandcamp release metadata from the given <release-url>
or perform bandcamp search with <query>. Anything that does not start with https://
will be assumed to be a query.

Search type flags: -a for albums, -l for labels and artists, -t for tracks.
By default, all types are searched.
"""
    )

    class UrlOrQueryAction(Action):
        def __call__(self, parser, namespace, values, option_string=None):
            val = values
            if val:
                if val.startswith("https://"):
                    target = "release_url"
                else:
                    target = "query"
                    del namespace.release_url
                setattr(namespace, target, val)

    exclusive = parser.add_mutually_exclusive_group()
    exclusive.add_argument(
        "release_url",
        action=UrlOrQueryAction,
        nargs="?",
        help="Release URL, starting with https:// OR",
    )
    exclusive.add_argument(
        "query", action=UrlOrQueryAction, default="", nargs="?", help="Search query"
    )

    common = dict(dest="search_type", action="store_const")
    parser.add_argument("-a", "--album", const="a", help="Search albums", **common)
    parser.add_argument(
        "-l", "--label", const="b", help="Search labels and artists", **common
    )
    parser.add_argument("-t", "--track", const="t", help="Search tracks", **common)

    args = parser.parse_args(namespace=Namespace(search_type=""))
    if not any(vars(args).values()):
        parser.print_help()
        parser.exit()

    return args


def main():
    import json

    args = get_args()
    if args.query:
        result = search_bandcamp(**vars(args))
    else:
        pl = BandcampPlugin()
        result = pl.album_for_id(args.release_url) or pl.track_for_id(args.release_url)
        if not result:
            raise AssertionError("Failed to find a release under the given url")

    print(json.dumps(result))


if __name__ == "__main__":
    main()<|MERGE_RESOLUTION|>--- conflicted
+++ resolved
@@ -29,13 +29,9 @@
 from beets.autotag.hooks import AlbumInfo, TrackInfo
 from beetsplug import fetchart  # type: ignore[attr-defined]
 
-<<<<<<< HEAD
-from ._metaguru import DATA_SOURCE, Metaguru, urlify
-from .soundcloud import get_soundcloud_track
-=======
 from ._metaguru import DATA_SOURCE, Metaguru
 from ._search import search_bandcamp
->>>>>>> d775c0d7
+from .soundcloud import get_soundcloud_track
 
 JSONDict = Dict[str, Any]
 
