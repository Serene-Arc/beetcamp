<<<<<<< HEAD
=======
## [0.9.2] 2021-07-17

### Fixed

- Thanks @arogl for fixing a FutureWarning apparent thrown in Python 3.7.
- Thanks @brianredbeard for reporting that the plugin writes file metadata even when this
  is disabled globally. This is now fixed.
- singleton album/artist: cases when the release name contains only the track name are now
  parsed correctly.

### Removed

- Removed deprecated `lyrics` configuration option.

### Added

- Added a github action to run ci for `master` and `dev` branches. For now it's just a minimal
  configuration and will probably get updated soon.


>>>>>>> 6cd5e8a6
## [0.9.1] 2021-06-04

### Fixed

- `album.albumstatus`: If the release date is _today_, use **Official** and not
  **Promotional**.
- `album.albumtype`:
  - Until now we have only set _single_ track releases to have the _single_ type. This has
    been fixed regarding the MusicBrainz description: release composed of the same title
    and multiple remixes is a single.
  - Use `ep` only if _EP_ is mentioned either in the album name or the disc title.
- `album.catalognum`: Make the _DISCTITLE_ uppercase before looking for the catalogue
  number.
- `album.media`: Exclude anything that contains _bundle_ in their names. These usually
  contain additional releases that we do not need.
- `track.title`: Clean `- DIGITAL ONLY` (and similar) when it's preceded by a dash and not
  enclosed by parens or square brackets.
- `track.track_alt`: Having witnessed a very creative track title **E7-E5**, limit the
  `track_alt` field number to the range **0-6**.
- Committed a JSON testcase which was supposed to be part of `0.9.0`.

### Added

- Extend `url2json` with `--tracklist-for-tests` to ease adding new testcases.

## [0.9.0] 2021-06-01

### Fixed

- If track artist is given in the `byArtist` field of the track JSON resource, it is used.
  (Fixes #13, thanks @xeroxcat).
- Parse cases like `Catalogue:CAT-000` from the description correctly when the space is missing.

### Added

- The `comments` field now includes the media description and credits.
- The description is searched for artist and album names in addition to the catalogue
  number.

### Updated

- All testcases are now pretty JSON files - this should bring more transparency around
  the adjustments that Bandcamp make in the future (once they get updated). The `url2json`
  tool has `-u` flag that updates them automatically.

- Parsing

  - `(FREE)`, `(free download)`-like strings are now removed from the track names.
  - `[Vinyl]` is excluded from album names.

## [0.8.0] 2021-04-20

### Fixed

- Responded to bandcamp html updates:

  - `artist_id` now lies under `publisher` resource (previously `byArtist`) in the
    `/track/<name>` output when the track is part of an album.
  - `url` field has disappeared from track objects - using `@id` instead.
  - `country` and `label` fields are now found in the JSON data and thus we make use of it
  - Updated and truncated test html files since we now only need to see the beginning of
    the document.

- Parsing / logic:

  - Token `feat.` is now recognised as a valid member of the `artist` field.
  - `free download`, `[EP|LP]`, `(EP|LP)`, `E.P.`, `LP` are now cleaned from the album name.
  - Updated `albumtype` logic: in some `compilation` cases track artists would go missing
    and get set to _Various Artists_ - instead it now defaults to the original
    `albumartist`.
  - Handling a couple of edge cases in the track name / title, and catalognum parsers.

### Updated

- Package:

  - Moved `beets` from main to dev dependencies.
  - Updated supported python versions range (3.6.x-3.9.x)
  - Added pylint.
  - Removed dependency on `packaging` - using `pkg_resources` instead.

- Internal:

  - Reintroduced `@cached_property` across most of the fields having found how often certain
    ones get called.

### Added

- Release description is now checked for the catalogue number.
- Added a test based on parsing _the JSON output_ directly without having to parse the
  entire HTML. Bandcamp have been moving away from HTML luckily, so let's hope the trend
  continues.
- Added a tiny cmd-line tool `url2json` which simply outputs either a compacted or a
  human version of the JSON data that is found for the given bandcamp URL.

## [0.7.1] 2021-03-15

### Fixed

- Fixed singleton regression where track list was getting read incorrectly.

## [0.7.0] 2021-03-15

### Added

- For those who use `beets >= 1.5.0`, singleton tracks are now enriched with similar metadata
  to albums (depending on whether they are found of course):

  - `album`: **Artist - Track** usually
  - `albumartist`
  - `albumstatus`
  - `albumtype`: `single`
  - `catalognum`
  - `country`
  - `label`
  - `medium`, `medium_index`, `medium_total`
  - release date: `year`, `month`, `day`

- Album names get cleaned up. The following, if found, are removed:

  - Artist name (unless it's a singleton track)
  - Label name
  - Catalogue number
  - Strings
    - **Various Artists**
    - **limited edition**
    - **EP** (only if it is preceded by a space)
  - If any of the above are preceded/followed by **-** or **|** characters, they are
    removed together with spaces around them (if they are found)
  - If any of the above (except **EP**) are enclosed in parentheses or square brackets,
    they are also removed.

  Examples:

      Album - Various Artists -> Album
      Various Artists - Album -> Album
      Album EP                -> Album
      [Label] Album EP        -> Album
      Artist - Album EP       -> Album
      Label | Album           -> Album
      Album (limited edition) -> Album

- Added _recommended_ installation method in the readme.
- Added tox tests for `beets < 1.5` and `beets > 1.5` for python versions from 3.6 up to
  3.9.
- Sped up reimporting bandcamp items by checking whether the URL is already available
  before searching.
- Parsing: If track's name includes _bandcamp digital (bonus|only) etc._, **bandcamp** part gets
  removed as well.

### Changed

- Internal simplifications regarding `beets` version difference handling.

### Fixed

- Parsing: country/location name parser now takes into account punctuation such as in
  `St. Louis` - it previously ignored full stops.

## [0.6.0] 2021-02-10

### Added

- Until now, the returned fields have been limited by what's available in
  _search-specific_ `TrackInfo` and `AlbumInfo` objects. The marks the first attempt of
  adding information to _library_ items that are available at later import stages.

  If the `comments` field is empty or contains `Visit <artist-page>`, the plug-in
  populates this field with the release description. This can be reverted by including it
  in a new `exclude_extra_fields` list option.

### Deprecated

- `lyrics` configuration option is now deprecated and will be removed in one of the
  upcoming releases (0.8.0 / 0.9.0 - before stable v1 goes out). If lyrics aren't needed,
  it should be added to the `exclude_extra_fields` list.

### Fixed

- The `albumartist` that would go missing for the `beets 1.5.0` import stage has now safely returned.

## [0.5.7] 2021-02-10

### Fixed

- For the case when a track or an album is getting imported through the id / URL mode, we now
  check whether the provided URL is a Bandcamp link. In some cases parsing foreign URLs
  results in decoding errors, so we'd like to catch those URLs early. Thanks @arogl for
  spotting this.

## [0.5.6] 2021-02-08

### Fixed

- Bandcamp updated their html format which broke track duration parsing. This is now fixed
  and test html files are updated.

- Fixed track name parser which would incorrectly parse a track name like `24 hours`,
  ignoring the numbers from the beginning of the string.

- Locations that have non-ASCII characters in their names would not be identified
  (something like _Montreal, Québec_) - now the characters are converted and
  `pycountry` does understand them.

- Fixed an edge case where an EP would be incorrectly misidentified as an album.

### Updated

- Catalogue number parser now requires at least two digits to find a good match.

## [0.5.5] 2021-01-30

### Updated

- Country name overrides for _Russia_ and _The Netherlands_ which deviate from the
  official names.
- Track names:
  - If _digital_ and _exclusive_ are found in the name, it means it's digital-only.
  - Artist / track splitting logic now won't split them on the dash if it doesn't have
    spaces on both sides.
  * `track_alt` field may now contain numerical values if track names start with them.
    Previously, only vinyl format was supported with the `A1` / `B2` notation.

## [0.5.4] 2021-01-25

### Added

- Previously skipped, not-yet-released albums are now handled appropriately. In such
  cases, `albumstatus` gets set to **Promotional**, and the release date will be a future
  date instead of past.

### Fixed

- Handle a sold-out release where the track listing isn't available, which would otherwise
  cause a KeyError.

- Catalogue number parser should now forget that cassette types like **C30** or **C90**
  could be valid catalogue numbers.

### Updated

- Brought dev dependencies up-to-date.

## [0.5.3] 2021-01-19

### Fixed

- For data that is parsed directly from the html, ampersands are now correctly
  unescaped.

## [0.5.2] 2021-01-18

### Fixed

- On Bandcamp merch is listed in the same list together with media - this is now
  taken into account and merch is ignored. Previously, some albums would fail to
  be returned because of this.

## [0.5.1] 2021-01-18

### Fixed

- Fixed readme headings where configuration options were shown in capitals on `PyPI`.

## [0.5.0] 2021-01-18

### Added

- Added some functionality to exclude digital-only tracks for media that aren't
  _Digital Media_. A new configuration option `include_digital_only_tracks`, if
  set to `True` will include all tracks regardless of the media, and if set to
  `False`, will mind, for example, a _Vinyl_ media and exclude tracks that
  have some sort of _digital only_ flag in their names, like `DIGI`, `[Digital Bonus]`,
  `[Digital Only]` and alike. These flags are also cleared from the
  track names.

### Fixed

- For LP Vinyls, the disc count and album type are now corrected.

## [0.4.4] 2021-01-17

### Fixed

- `release_date` search pattern now looks for a specific date format, guarding
  it against similar matches that could be found in the description, thanks
  @noahsager.

## [0.4.3] 2021-01-17

### Fixed

- Handled a `KeyError` that would come up when looking for an album/track where
  the block describing available media isn't found. Thanks @noahsager.

### Changed

- Info logs are now `DEBUG` logs so that they're not printed without the verbose
  mode, thanks @arogl.

## [0.4.2] 2021-01-17

### Fixed

- `catalognum` parser used to parse `Vol.30` or `Christmas 2020` as catalogue
  number - these are now excluded. It's likely that additional patterns will
  come up later.

### Added

- Added the changelog.

## [0.4.1] 2021-01-16

### Fixed

- Fixed installation instructions in the readme.

## [0.4.0] 2021-01-16

### Added

- The pipeline now uses generators, therefore the plug-in searches until it
  finds a good fit and won't continue further (same as the musicbrainz autotagger)
- Extended the parsing functionality with data like catalogue number, label,
  country etc. The full list is given in the readme.<|MERGE_RESOLUTION|>--- conflicted
+++ resolved
@@ -1,5 +1,3 @@
-<<<<<<< HEAD
-=======
 ## [0.9.2] 2021-07-17
 
 ### Fixed
@@ -20,7 +18,6 @@
   configuration and will probably get updated soon.
 
 
->>>>>>> 6cd5e8a6
 ## [0.9.1] 2021-06-04
 
 ### Fixed
